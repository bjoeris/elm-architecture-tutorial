# The Elm Architecture

This tutorial outlines the general architecture you will see in all
[Elm](http://elm-lang.org/)
programs, from [TodoMVC](https://github.com/evancz/elm-todomvc)
to [dreamwriter](https://github.com/rtfeldman/dreamwriter#dreamwriter).

We will learn a very simple architecture pattern that serves as an infinitely
nestable building block. It is great for modularity, code reuse, and testing.
Ultimately, this pattern makes it easy to create complex webapps in a way that
stays modular. We will start with the basic pattern in a small example and slowly
build on those core principles.

One very interesting aspect of this architecture is that it *emerges* from
Elm naturally. The language design itself leads you towards this architecture
whether you have read this document and know the benefits or not. I actually
discovered this pattern just using Elm and have been shocked by its simplicity
and power.

**Note**: To follow along with this tutorial with code,
[install Elm](http://elm-lang.org/Install.elm) and fork this repo. Each
example in the tutorial gives instructions of how to run the code.

## The Basic Pattern

The logic of every Elm program will break up into three cleanly separated
parts: model, update, and view. You can pretty reliably start with the
following skeleton and then iteratively fill in details for your particular
case.

```elm
-- MODEL

type alias Model = { ... }


-- UPDATE

type Action = Reset | ...

update : Action -> Model -> Model
update action model =
  case action of
    Reset -> ...
    ...


-- VIEW

view : Model -> Html
view =
  ...
```

This tutorial is all about this pattern and small variations and extensions.


## Example 1: A Counter

Our first example is a simple counter that can be incremented or decremented.
To see it in action, navigate into directory `1/`, run `elm-reactor`, and then
open [http://localhost:8000/Counter.elm?debug](http://localhost:8000/Counter.elm?debug).

This code starts with a very simple model. We just need to keep track of a
single number:

```elm
type alias Model = Int
```

When it comes to updating our model, things are relatively simple again. We
define a set of actions that can be performed, and an `update` function to
actually perform those actions:

```elm
type Action = Increment | Decrement

update : Action -> Model -> Model
update action model =
  case action of
    Increment -> model + 1
    Decrement -> model - 1
```

Notice that our `Action` [union type][] does not *do* anything. It simply
describes the actions that are possible. If someone decides our counter should
be doubled when a certain button is pressed, that will be a new case in
`Action`. This means our code ends up very clear about how our model can be
transformed. Anyone reading this code will immediately know what is allowed
and what is not. Furthermore, they will know exactly how to add new features
in a consistent way.

[union type]: http://elm-lang.org/learn/Union-Types.elm

Finally, we create a way to `view` our `Model`. We are using [elm-html][] to
create some HTML to show in a browser. We will create a div that contains: a
decrement button, a div showing the current count, and an increment button.

[elm-html]: http://elm-lang.org/blog/Blazing-Fast-Html.elm

```elm
view : Signal.Address Action -> Model -> Html
view address model =
  div []
    [ button [ onClick address Decrement) ] [ text "-" ]
    , div [ countStyle ] [ text (toString model) ]
    , button [ onClick address Increment) ] [ text "+" ]
    ]

countStyle : Attribute
countStyle =
  ...
```

The tricky thing about our `view` function is the `Signal.Address` part. We
will dive into that in the next section! For now, I just want you to notice
that **this code is entirely declarative**. We take in a `Model` and produce
some `Html`. That is it. At no point do we mutate the DOM manually, which
gives the library [much more freedom to make clever optimizations][elm-html]
and actually makes rendering *faster* overall. It is crazy. Furthermore, `view`
is a plain old function so we can get the full power of Elm&rsquo;s module
system, test frameworks, and libraries when creating views.

This pattern is the essense of architecting Elm programs. Every example we see
from now on will be a slight variation on this basic pattern: `Model`, `update`,
`view`.


## Aside: Driving your App with Signals

Now to understand the `Signal.Address` snippet.

So far we have only been talking about pure functions and immutable data. This
is great, but we also need to react to events in the world. This is the role of
[signals][] in Elm. A signal is a value that changes over time, and it lets us
talk about how our `Model` is going to evolve.

Pretty much all Elm programs will have a small bit of code that drives the
whole application. In example 1 the snippet looks like this:

```elm
main : Signal Html
main =
  Signal.map (view actions.address) model

model : Signal Model
model =
  Signal.foldp update 0 actions.address

actions : Signal.Mailbox Action
actions =
  Signal.mailbox Increment
```

I will just briefly draw your attention to a couple details:

  1. We start with an initial `Model` of 0.
  2. We use the `update` function to step our `Model` forward.
  3. We react to a signal of `Actions` flowing through the `actions` mailbox.
  4. We put it all on screen with `view`.

Rather than trying to figure out *exactly* what is going on line by line, I
think it is best to start with visualizing what is happening at a high level.

[signals]: http://elm-lang.org/learn/Using-Signals.elm

![Signal Graph Summary](diagrams/signal-graph-summary.png)

The blue part is our core Elm program which is exactly the model/update/view
pattern we have been discussing so far. When programming in Elm, you can
mostly think inside this box and make great progress.

The new thing here is how &ldquo;mailboxes&rdquo; make it possible for new
`Actions` to be triggered in response to user inputs. These mailboxes are
roughly represented by the dotted arrows going from the monitor back to our
Elm program. So when we specify certain addresses in our `view`, we are
describing how user `Actions` should be directed to mailboxes and directed
back into our program. Notice we are not *performing* those actions, we are
simply reporting them back to our main Elm program. This separation is a key
detail!

I want to reemphasize that this `Signal` code is pretty much the same in all
Elm programs. It is good to [learn more about them][signals], but you should
be able to continue with this tutorial with just the high-level picture. The
point here is to focus on architecting your code, not to get bogged down in
how you get everything running, so lets start extending our basic counter
example!


## Example 2: A Pair of Counters

In example 1 we created a basic counter, but how does that pattern scale when
we want *two* counters? Can we keep things modular? To see example 2 in action,
navigate into directory `2/`, run `elm-reactor`, and then open
[http://localhost:8000/CounterPair.elm?debug](http://localhost:8000/CounterPair.elm?debug).

Wouldn't it be great if we could reuse all the code from example 1? The crazy
thing about the Elm Architecture is that **we can reuse code with absolutely
no changes**. We just create a self-contained `Counter` module that
encapsulates all the implementation details:

```elm
module Counter (Model, init, Action, update, view) where

type Model = ...

init : Int -> Model
init = ...

type Action = ...

update : Action -> Model -> Model
update = ...

view : Signal.Address Action -> Model -> Html
view = ...
```

<<<<<<< HEAD
Rather than refering directly to a top-level `actionChannel` as we did in
example 1, we give the channel as an argument so that each counter can be
sending messages along different channels. This will let us augment a basic
`Counter.Action` with extra information so that we know which counter needs
to be updated. 

=======
>>>>>>> 6a710bd2
Creating modular code is all about creating strong abstractions. We want
boundaries which appropriately expose functionality and hide implementation.
From outside of the `Counter` module, we just see a basic set of values:
`Model`, `init`, `Action`, `update`, and `view`. We do not care at all how
these things are implemented. In fact, it is *impossible* to know how these
things are implemented. This means no one can rely on implementation details
that were not made public.

So now that we have our basic `Counter` module, we need to use it to create
our `CounterPair`. As always, we start with a `Model`:

```elm
type alias Model =
    { topCounter : Counter.Model
    , bottomCounter : Counter.Model
    }

init : Int -> Int -> Model
init top bottom =
    { topCounter = Counter.init top
    , bottomCounter = Counter.init bottom
    }
```

Our `Model` is a record with two fields, one for each of the counters we would
like to show on screen. This fully describes all of the application state. We
also have an `init` function to create a new `Model` whenever we want.

Next we describe the set of `Actions` we would like to support. This time our
features should be: reset all counters, update the top counter, or update the
bottom counter.

```elm
type Action
    = Reset
    | Top Counter.Action
    | Bottom Counter.Action
```

Notice that our [union type][] refers to the `Counter.Action` type, but we do
not know the particulars of those actions. When we create our `update`
function, we are mainly routing these `Counter.Actions` to the right place:

```elm
update : Action -> Model -> Model
update action model =
  case action of
    Reset -> init 0 0

    Top act ->
      { model |
          topCounter <- Counter.update act model.topCounter
      }

    Bottom act ->
      { model |
          bottomCounter <- Counter.update act model.bottomCounter
      }
```

So now the final thing to do is create a `view` function that shows both of
our counters on screen along with a reset button.

```elm
view : Signal.Address Action -> Model -> Html
view address model =
  div []
    [ Counter.view (Signal.forwardTo address Top) model.topCounter
    , Counter.view (Signal.forwardTo address Bottom) model.bottomCounter
    , button [ onClick address Reset ] [ text "RESET" ]
    ]
```

Notice that we are able to reuse the `Counter.view` function for both of our
counters. For each counter we create a forwarding address. Essentially what we
are doing here is saying, &ldquo;these counters will tag all outgoing messages
with `Top` or `Bottom` so we can tell the difference.&rdquo;

That is the whole thing. The cool thing is that we can keep nesting more and
more. We can take the `CounterPair` module, expose the key values and
functions, and create a `CounterPairPair` or whatever it is we need.


## Example 3: A Dynamic List of Counters

A pair of counters is cool, but what about a list of counters where we can add
and remove counters as we see fit? Can this pattern work for that too?

To see this example in action, navigate into directory `3/`, run `elm-reactor`,
and then open
[http://localhost:8000/CounterList.elm?debug](http://localhost:8000/CounterList.elm?debug).

In this example we can reuse the `Counter` module exactly as it was in example
2.

```elm
module Counter (Model, init, Action, update, view)
```

That means we can just get started on our `CounterList` module. As always, we
begin with our `Model`:

```elm
type alias Model =
    { counters : List ( ID, Counter.Model )
    , nextID : ID
    }

type alias ID = Int
```

Now our model has a list of counters, each annotated with a unique ID. These
IDs allow us to distinguish between them, so if we need to update counter
number 4 we have a nice way to refer to it. (This ID also gives us something
convenient to [`key`][key] on when we are thinking about optimizing rendering,
but that is not the focus of this tutorial!) Our model also contains a
`nextID` which helps us assign unique IDs to each counter as we add new ones.

[key]: http://package.elm-lang.org/packages/evancz/elm-html/latest/Html-Attributes#key

Now we can define the set of `Actions` that can be performed on our model. We
want to be able to add counters, remove counters, and update certain counters.

```elm
type Action
    = Insert
    | Remove
    | Modify ID Counter.Action
```

Our `Action` [union type][] is shockingly close to the high-level description.
Now we can define our `update` function.

```elm
update : Action -> Model -> Model
update action model =
  case action of
    Insert ->
      let newCounter = ( model.nextID, Counter.init 0 )
          newCounters = model.counters ++ [ newCounter ]
      in
          { model |
              counters <- newCounters,
              nextID <- model.nextID + 1
          }

    Remove ->
      { model | counters <- List.drop 1 model.counters }

    Modify id counterAction ->
      let updateCounter (counterID, counterModel) =
            if counterID == id
                then (counterID, Counter.update counterAction counterModel)
                else (counterID, counterModel)
      in
          { model | counters <- List.map updateCounter model.counters }
```

Here is a high-level description of each case:

  * `Insert` &mdash; First we create a new counter and put it at the end of
    our counter list. Then we increment our `nextID` so that we have a fresh
    ID next time around.

  * `Remove` &mdash; Drop the first member of our counter list.

  * `Modify` &mdash; Run through all of our counters. If we find one with
    a matching ID, we perform the given `Action` on that counter.

All that is left to do now is to define the `view`.

```elm
view : Signal.Address Action -> Model -> Html
view address model =
  let counters = List.map (viewCounter address) model.counters
      remove = button [ onClick address Remove ] [ text "Remove" ]
      insert = button [ onClick address Insert ] [ text "Add" ]
  in
      div [] ([remove, insert] ++ counters)

viewCounter : Signal.Address Action -> (ID, Counter.Model) -> Html
viewCounter address (id, model) =
  Counter.view (Signal.forwardTo address (Modify id)) model
```

The fun part here is the `viewCounter` function. It uses the same old
`Counter.view` function, but in this case we provide a forwarding address that
annotates all messages with the ID of the particular counter that is getting
rendered.

When we create the actual `view` function, we map `viewCounter` over all of
our counters and create add and remove buttons that report to the `address`
directly.

This ID trick can be used any time you want a dynamic number of subcomponents.
Counters are very simple, but the pattern would work exactly the same if you
had a list of user profiles or tweets or newsfeed items or product details.


## Example 4: A Fancier List of Counters

Okay, keeping things simple and modular on a dynamic list of counters is pretty
cool, but instead of a general remove button, what if each counter had its own
specific remove button? Surely *that* will mess things up!

Nah, it works.

To see this example in action, navigate into directory `4/`, run `elm-reactor`,
and then open
[http://localhost:8000/CounterList.elm?debug](http://localhost:8000/CounterList.elm?debug).

In this case our goals mean that we need a new way to view a `Counter` that
adds a remove button. Interestingly, we can keep the `view` function from
before and add a new `viewWithRemoveButton` function that provides a slightly
different view of our underlying `Model`. This is pretty cool. We do not need
to duplicate any code or do any crazy subtyping or overloading. We just add
a new function to the public API to expose new functionality!

```elm
module Counter (Model, init, Action, update, view, viewWithRemoveButton, Context) where

...

type alias Context =
    { actions : Signal.Address Action
    , remove : Signal.Address ()
    }

viewWithRemoveButton : Context -> Model -> Html
viewWithRemoveButton context model =
  div []
    [ button [ onClick context.actions Decrement ] [ text "-" ]
    , div [ countStyle ] [ text (toString model) ]
    , button [ onClick context.actions Increment ] [ text "+" ]
    , div [ countStyle ] []
    , button [ onClick context.remove () ] [ text "X" ]
    ]
```

The `viewWithRemoveButton` function adds one extra button. Notice that the
increment/decrement buttons send messages to the `actions` address but the
delete button sends messages to the `remove` address. The messages we send
along to `remove` are essentially saying, &ldquo;hey, whoever owns me, remove
me!&rdquo; It is up to whoever owns this particular counter to do the removing.

Now that we have our new `viewWithRemoveButton`, we can create a `CounterList`
module which puts all the individual counters together. The `Model` is the same
as in example 3: a list of counters and a unique ID.

```elm
type alias Model =
    { counters : List ( ID, Counter.Model )
    , nextID : ID
    }

type alias ID = Int
```

Our set of actions is a bit different. Instead of removing any old counter, we
want to remove a specific one, so the `Remove` case now holds an ID.

```elm
type Action
    = Insert
    | Remove ID
    | Modify ID Counter.Action
```

The `update` function is pretty similar to example 4 as well.

```elm
update : Action -> Model -> Model
update action model =
  case action of
    Insert ->
      { model |
          counters <- ( model.nextID, Counter.init 0 ) :: model.counters,
          nextID <- model.nextID + 1
      }

    Remove id ->
      { model |
          counters <- List.filter (\(counterID, _) -> counterID /= id) model.counters
      }

    Modify id counterAction ->
      let updateCounter (counterID, counterModel) =
            if counterID == id
                then (counterID, Counter.update counterAction counterModel)
                else (counterID, counterModel)
      in
          { model | counters <- List.map updateCounter model.counters }
```

In the case of `Remove`, we take out the counter that has the ID we are
supposed to remove. Otherwise, the cases are quite close to how they were
before.

Finally, we put it all together in the `view`:

```elm
view : Signal.Address Action -> Model -> Html
view address model =
  let insert = button [ onClick address Insert ] [ text "Add" ]
  in
      div [] (insert :: List.map (viewCounter address) model.counters)

viewCounter : Signal.Address Action -> (ID, Counter.Model) -> Html
viewCounter address (id, model) =
  let context =
        Counter.Context
          (Signal.forwardTo address (Modify id))
          (Signal.forwardTo address (always (Remove id)))
  in
      Counter.viewWithRemoveButton context model
```

In our `viewCounter` function, we construct the `Counter.Context` to pass in
all the nesessary forwarding addresses. In both cases we annotate each
`Counter.Action` so that we know which counter to modify or remove.


## Big Lessons So Far

**Basic Pattern** &mdash; Everything is built around a `Model`, a way to
`update` that model, and a way to `view` that model. Everything is a variation
on this basic pattern.

**Nesting Modules** &mdash; Forwarding addresses makes it easy to nest our
basic pattern, hiding implementation details entirely. We can nest this
pattern arbitrarily deep, and each level only needs to know about what is
going on one level lower.

**Adding Context** &mdash; Sometimes to `update` or `view` our model, extra
information is needed. We can always add some `Context` to these functions and
pass in all the additional information we need without complicating our
`Model`.

```elm
update : Context -> Action -> Model -> Model
view : Context' -> Model -> Html
```

At every level of nesting we can derive the specific `Context` needed for each
submodule.

**Testing is Easy** &mdash; All of the functions we have created are
[pure functions][pure]. That makes it extremely easy to test your `update`
function. There is no special initialization or mocking or configuration step,
you just call the function with the arguments you would like to test.

[pure]: http://en.wikipedia.org/wiki/Pure_function


## One Last Pattern

There is one last important way to extend the basic pattern. For example, maybe
you have a component that gets updated, and depending on the result, you need
to change something else in your program. You can extend your `update` function
to return extra information.

```elm
type Request = RefreshPage | Print

update : Action -> Model -> (Model, Maybe Request)
```

Depending on the logic of the `update` we may be telling someone above us to
refresh the content or print stuff out. The same sort of pattern can be used
if a component can delete itself:

```elm
update : Action -> Model -> Maybe Model
```

If this is not clear, maybe I will write example 5 that shows this pattern in
action. In the meantime, you can see examples like this in [the fancy version
of the TodoMVC app written in Elm][fancy].

[fancy]: https://github.com/evancz/elm-todomvc/blob/trim/Todo.elm<|MERGE_RESOLUTION|>--- conflicted
+++ resolved
@@ -216,15 +216,6 @@
 view = ...
 ```
 
-<<<<<<< HEAD
-Rather than refering directly to a top-level `actionChannel` as we did in
-example 1, we give the channel as an argument so that each counter can be
-sending messages along different channels. This will let us augment a basic
-`Counter.Action` with extra information so that we know which counter needs
-to be updated. 
-
-=======
->>>>>>> 6a710bd2
 Creating modular code is all about creating strong abstractions. We want
 boundaries which appropriately expose functionality and hide implementation.
 From outside of the `Counter` module, we just see a basic set of values:
